plugins {
    id("java")
    id("application")
    id("com.google.protobuf") version "0.9.5"
    id("com.github.johnrengelman.shadow") version "8.1.1"
}

group = "com.goodmem"
version = "0.1.0"

val javalinVersion = "6.6.0"
val jacksonVersion = "2.18.3"
val protobufVersion = "4.30.2"
val grpcVersion = "1.72.0"

dependencies {
    // Javalin
    implementation("io.javalin:javalin:$javalinVersion")
    implementation("io.javalin.community.openapi:javalin-openapi-plugin:$javalinVersion")
    implementation("io.javalin.community.openapi:javalin-redoc-plugin:$javalinVersion")
    implementation("io.javalin.community.openapi:javalin-swagger-plugin:$javalinVersion")
    implementation("io.swagger.core.v3:swagger-annotations-jakarta:2.2.30")
    annotationProcessor("io.javalin.community.openapi:openapi-annotation-processor:$javalinVersion")

    // MinIO official client.
    implementation("io.minio:minio:8.5.17")
    
    // gRPC
    implementation("io.grpc:grpc-netty-shaded:$grpcVersion")
    implementation("io.grpc:grpc-protobuf:$grpcVersion")
    implementation("io.grpc:grpc-stub:$grpcVersion")
    implementation("io.grpc:grpc-inprocess:$grpcVersion")
    implementation("io.grpc:grpc-services:$grpcVersion")
    
    // JSON
    implementation("com.fasterxml.jackson.module:jackson-module-kotlin:$jacksonVersion")
    
    // Protocol Buffer utilities
    implementation("com.google.protobuf:protobuf-java-util:$protobufVersion")
    
    // Annotation for generated code
    implementation("jakarta.annotation:jakarta.annotation-api:3.0.0")
    implementation("javax.annotation:javax.annotation-api:1.3.2")
    
    // Logging
    implementation("org.slf4j:slf4j-api:2.0.17")
    implementation("org.tinylog:tinylog-api:2.7.0")
    implementation("org.tinylog:tinylog-impl:2.7.0")
    implementation("org.tinylog:slf4j-tinylog:2.7.0")
    
    // Database
    implementation("org.postgresql:postgresql:42.7.3")
<<<<<<< HEAD
    implementation("com.zaxxer:HikariCP:5.1.0") // Connection pooling
    implementation("com.google.guava:guava:33.4.8-jre")
=======
    implementation("com.zaxxer:HikariCP:6.3.0") // Connection pooling
    implementation("com.google.guava:guava:33.0.0-jre")
>>>>>>> 790ff0c2
    
    // Testing
    testImplementation("org.junit.jupiter:junit-jupiter-api:5.10.2")
    testRuntimeOnly("org.junit.jupiter:junit-jupiter-engine:5.10.2")
    testImplementation("org.testcontainers:testcontainers:1.20.0")
    testImplementation("org.testcontainers:junit-jupiter:1.20.0")
    testImplementation("org.testcontainers:postgresql:1.20.0")
    testImplementation("org.mockito:mockito-core:5.8.0")
    testImplementation("org.mockito:mockito-junit-jupiter:5.8.0")
    
    // gRPC testing
    testImplementation("io.grpc:grpc-testing:${grpcVersion}")
}

application {
    mainClass.set("com.goodmem.Main")
}

sourceSets {
    main {
        java {
            srcDirs("build/generated/source/proto/main/java")
            srcDirs("build/generated/source/proto/main/grpc")
        }
        proto {
            srcDir("../proto")
        }
    }
}

protobuf {
    protoc {
        artifact = "com.google.protobuf:protoc:3.25.7"
    }
    plugins {
        create("grpc") {
            artifact = "io.grpc:protoc-gen-grpc-java:1.72.0"
        }
    }
    generateProtoTasks {
        all().forEach {
            it.plugins {
                create("grpc")
            }
        }
    }
}

tasks.named<Jar>("jar") {
    manifest {
        attributes(
            mapOf(
                "Main-Class" to application.mainClass.get()
            )
        )
    }
}

tasks.named<com.github.jengelman.gradle.plugins.shadow.tasks.ShadowJar>("shadowJar") {
    archiveBaseName.set("goodmem-server")
    archiveClassifier.set("")
    archiveVersion.set("")
}

tasks.withType<Test> {
    useJUnitPlatform()
}

// Task to copy database schema files to the test resources directory
val copySchemaFiles = tasks.register<Copy>("copySchemaFiles") {
    description = "Copies database schema files to the test resources directory"
    group = "Build"
    
    from("${rootProject.projectDir}/database/initdb") {
        include("00-extensions.sql")
        include("01-schema.sql")
    }
    into("${layout.buildDirectory.get()}/resources/test/db")
}

// Make processTestResources depend on copySchemaFiles
tasks.named("processTestResources") {
    dependsOn(copySchemaFiles)
}

tasks.register<JavaExec>("debugRun") {
    group = "Debugging" // Assign it to the 'Debugging' group in './gradlew tasks' output
    description = "Runs the main server class with JVM debug agent enabled on port 5005, waiting for attachment."

    // Make sure the code is compiled first
    dependsOn(tasks.named("classes"))

    // Use the same classpath that the standard 'run' task would use
    classpath = sourceSets.main.get().runtimeClasspath

    // Configure the main class using the value from the 'application' plugin setting
    mainClass.set(application.mainClass) // Gets "com.goodmem.Main" from your application block

    // Add the JDWP agent arguments unconditionally for this task
    // suspend=y makes it wait for the debugger
    jvmArgs("-agentlib:jdwp=transport=dt_socket,server=y,suspend=y,address=*:5005")
}<|MERGE_RESOLUTION|>--- conflicted
+++ resolved
@@ -50,13 +50,8 @@
     
     // Database
     implementation("org.postgresql:postgresql:42.7.3")
-<<<<<<< HEAD
-    implementation("com.zaxxer:HikariCP:5.1.0") // Connection pooling
+    implementation("com.zaxxer:HikariCP:6.3.0") // Connection pooling
     implementation("com.google.guava:guava:33.4.8-jre")
-=======
-    implementation("com.zaxxer:HikariCP:6.3.0") // Connection pooling
-    implementation("com.google.guava:guava:33.0.0-jre")
->>>>>>> 790ff0c2
     
     // Testing
     testImplementation("org.junit.jupiter:junit-jupiter-api:5.10.2")
