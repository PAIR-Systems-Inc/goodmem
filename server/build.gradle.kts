plugins {
    id("java")
    id("application")
    id("com.google.protobuf") version "0.9.5"
    id("com.github.johnrengelman.shadow") version "8.1.1"
}

group = "com.goodmem"
version = "0.1.0"

val javalinVersion = "6.6.0"
<<<<<<< HEAD
val jacksonVersion = "2.18.3"
val protobufVersion = "4.30.2"
=======
val jacksonVersion = "2.19.0"
val protobufVersion = "3.25.5"
>>>>>>> e241b909
val grpcVersion = "1.72.0"

dependencies {
    // Javalin
    implementation("io.javalin:javalin:$javalinVersion")
    implementation("io.javalin.community.openapi:javalin-openapi-plugin:$javalinVersion")
    implementation("io.javalin.community.openapi:javalin-redoc-plugin:$javalinVersion")
    implementation("io.javalin.community.openapi:javalin-swagger-plugin:$javalinVersion")
    implementation("io.swagger.core.v3:swagger-annotations-jakarta:2.2.30")
    annotationProcessor("io.javalin.community.openapi:openapi-annotation-processor:$javalinVersion")

    // MinIO official client.
    implementation("io.minio:minio:8.5.17")
    
    // gRPC
    implementation("io.grpc:grpc-netty-shaded:$grpcVersion")
    implementation("io.grpc:grpc-protobuf:$grpcVersion")
    implementation("io.grpc:grpc-stub:$grpcVersion")
    implementation("io.grpc:grpc-inprocess:$grpcVersion")
    implementation("io.grpc:grpc-services:$grpcVersion")
    
    // JSON
    implementation("com.fasterxml.jackson.module:jackson-module-kotlin:$jacksonVersion")
    
    // Protocol Buffer utilities
    implementation("com.google.protobuf:protobuf-java-util:$protobufVersion")
    
    // Annotation for generated code
    implementation("jakarta.annotation:jakarta.annotation-api:3.0.0")
    implementation("javax.annotation:javax.annotation-api:1.3.2")
    
    // Logging
    implementation("org.slf4j:slf4j-api:2.0.17")
    implementation("org.tinylog:tinylog-api:2.7.0")
    implementation("org.tinylog:tinylog-impl:2.7.0")
    implementation("org.tinylog:slf4j-tinylog:2.7.0")
    
    // Database
    implementation("org.postgresql:postgresql:42.7.3")
    implementation("com.zaxxer:HikariCP:6.3.0") // Connection pooling
    implementation("com.google.guava:guava:33.4.8-jre")
    
    // Testing
    testImplementation("org.junit.jupiter:junit-jupiter-api:5.10.2")
    testRuntimeOnly("org.junit.jupiter:junit-jupiter-engine:5.10.2")
    testImplementation("org.testcontainers:testcontainers:1.20.0")
    testImplementation("org.testcontainers:junit-jupiter:1.20.0")
    testImplementation("org.testcontainers:postgresql:1.20.0")
    testImplementation("org.mockito:mockito-core:5.8.0")
    testImplementation("org.mockito:mockito-junit-jupiter:5.8.0")
    
    // gRPC testing
    testImplementation("io.grpc:grpc-testing:${grpcVersion}")
}

application {
    mainClass.set("com.goodmem.Main")
}

sourceSets {
    main {
        java {
            srcDirs("build/generated/source/proto/main/java")
            srcDirs("build/generated/source/proto/main/grpc")
        }
        proto {
            srcDir("../proto")
        }
    }
}

protobuf {
    protoc {
        artifact = "com.google.protobuf:protoc:3.25.7"
    }
    plugins {
        create("grpc") {
            artifact = "io.grpc:protoc-gen-grpc-java:1.72.0"
        }
    }
    generateProtoTasks {
        all().forEach {
            it.plugins {
                create("grpc")
            }
        }
    }
}

tasks.named<Jar>("jar") {
    manifest {
        attributes(
            mapOf(
                "Main-Class" to application.mainClass.get()
            )
        )
    }
}

tasks.named<com.github.jengelman.gradle.plugins.shadow.tasks.ShadowJar>("shadowJar") {
    archiveBaseName.set("goodmem-server")
    archiveClassifier.set("")
    archiveVersion.set("")
}

tasks.withType<Test> {
    useJUnitPlatform()
}

// Task to copy database schema files to the test resources directory
val copySchemaFiles = tasks.register<Copy>("copySchemaFiles") {
    description = "Copies database schema files to the test resources directory"
    group = "Build"
    
    from("${rootProject.projectDir}/database/initdb") {
        include("00-extensions.sql")
        include("01-schema.sql")
    }
    into("${layout.buildDirectory.get()}/resources/test/db")
}

// Make processTestResources depend on copySchemaFiles
tasks.named("processTestResources") {
    dependsOn(copySchemaFiles)
}

tasks.register<JavaExec>("debugRun") {
    group = "Debugging" // Assign it to the 'Debugging' group in './gradlew tasks' output
    description = "Runs the main server class with JVM debug agent enabled on port 5005, waiting for attachment."

    // Make sure the code is compiled first
    dependsOn(tasks.named("classes"))

    // Use the same classpath that the standard 'run' task would use
    classpath = sourceSets.main.get().runtimeClasspath

    // Configure the main class using the value from the 'application' plugin setting
    mainClass.set(application.mainClass) // Gets "com.goodmem.Main" from your application block

    // Add the JDWP agent arguments unconditionally for this task
    // suspend=y makes it wait for the debugger
    jvmArgs("-agentlib:jdwp=transport=dt_socket,server=y,suspend=y,address=*:5005")
}<|MERGE_RESOLUTION|>--- conflicted
+++ resolved
@@ -9,13 +9,8 @@
 version = "0.1.0"
 
 val javalinVersion = "6.6.0"
-<<<<<<< HEAD
-val jacksonVersion = "2.18.3"
+val jacksonVersion = "2.19.0"
 val protobufVersion = "4.30.2"
-=======
-val jacksonVersion = "2.19.0"
-val protobufVersion = "3.25.5"
->>>>>>> e241b909
 val grpcVersion = "1.72.0"
 
 dependencies {
